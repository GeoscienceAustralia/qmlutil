# -*- coding: utf-8 -*-
#
# Copyright 2016 University of Nevada, Reno
#
# Licensed under the Apache License, Version 2.0 (the "License");
# you may not use this file except in compliance with the License.
# You may obtain a copy of the License at
#
#     http://www.apache.org/licenses/LICENSE-2.0
#
# Unless required by applicable law or agreed to in writing, software
# distributed under the License is distributed on an "AS IS" BASIS,
# WITHOUT WARRANTIES OR CONDITIONS OF ANY KIND, either express or implied.
# See the License for the specific language governing permissions and
# limitations under the License.
#
"""
qmlutil.plugins.antelope

Utillites for extracting data from Antelope -- 3rd party libs required
"""
import math
import logging
import json

from curds2.dbapi2 import connect
from curds2.rows import OrderedDictRow

import qmlutil as qml


class DatabaseConverter(object):
    """
    Convert to QML given an Antelope database Connection

    Methods take an ORID, return QML elements/types
    """
    connection = None  # DBAPI2 standard connection
    converter = None  # converter class

    def __init__(self, connection, converter):
        self.connection = connection
        self.converter = converter

        self.connection.row_factory = OrderedDictRow
        self.connection.CONVERT_NULL = True

    def _evid(self, orid):
        """
        Get EVID from ORID
        """
        cmd = ['dbopen origin',
               'dbsubset orid=={0}'.format(orid),
               'dbsort lddate']
        curs = self.connection.cursor()
        rec = curs.execute('process', [cmd])
        if rec:
            return curs.fetchone().get('evid')

    def get_event(self, orid=None, evid=None, anss=False):
        if orid and not evid:
            evid = self._evid(orid)
        cmd = ['dbopen event',
               'dbsubset evid=={0}'.format(evid)]
        curs = self.connection.cursor()
        rec = curs.execute('process', [cmd])
        if rec:
            ev = curs.fetchone()
            return self.converter.map_event(ev, anss=anss)

    def get_event_from_origin(self, orid=None, anss=False):
        """
        Get event from origin table (in case no event/prefor)
        """
        cmd = ['dbopen origin', 'dbsubset orid=={0}'.format(orid)]
        curs = self.connection.cursor()
        rec = curs.execute('process', [cmd])
        if rec:
            ev = curs.fetchone()
            return self.converter.map_event(ev, anss=anss)

    def get_focalmechs(self, orid=None):
        """
        Returns FocalMechanism instances of an ORID

        Inputs
        ------
        orid : int of ORID

        Returns
        -------
        list of FocalMechanism types

        """
        cmd = ['dbopen fplane',
               'dbsubset orid=={0}'.format(orid),
               'dbsort -r lddate']
        curs = self.connection.cursor()
        curs.execute('process', [cmd])
        curs.CONVERT_NULL = False  # Antelope schema bug - missing fplane NULLS
        return self.converter.convert_focalmechs(curs, "fplane")

    def get_mts(self, orid=None):
        """
        Returns FocalMechanism instances or ORID from mt table
        """
        cmd = ['dbopen mt',
               'dbsubset orid=={0}'.format(orid),
               'dbsort -r lddate']
        curs = self.connection.cursor()
        curs.execute('process', [cmd])
        return self.converter.convert_focalmechs(curs, "mt")

    def get_origins(self, orid=None, evid=None):
        """
        Returns Origin instances from an ORID or EVID

        Inputs
        ------
        orid : int of ORID
        evid : int of EVID

        Returns
        -------
        list of Origin types

        """
        if orid is not None:
            substr = 'dbsubset orid=={0}'.format(orid)
        elif evid is not None:
            substr = 'dbsubset evid=={0}'.format(evid)
        else:
            raise ValueError("Need to specify an ORID or EVID")

        cmd = ['dbopen origin',
               'dbjoin -o origerr', substr,
               'dbsort -r lddate']
        curs = self.connection.cursor()
        curs.execute('process', [cmd])
        return self.converter.convert_origins(curs)

    def get_magnitudes(self, orid=None, evid=None):
        """
        Return list of Magnitudes from ORID

        Inputs
        ------
        orid : int of orid

        Returns
        -------
        list of Magnitude types

        Notes
        -----
        Right now, looks in 'netmag', then 'origin', and assumes anything in
        netmag is in 'origin', that may or may not be true...
        """
        mags = []
        # TODO: try evid first
        # evid = self._evid(orid)
        # substr = 'dbsubset evid=={0}'.format(evid)
        substr = 'dbsubset orid=={0}'.format(orid)

        # 1. Check netmag table
        curs = self.connection.cursor()
        rec = curs.execute('process', [('dbopen netmag', substr,
                                        'dbsort -r lddate')])
        if rec:
            mags += [self.converter.map_netmag2magnitude(db) for db in curs]
            return mags

        # 2. Check the origin table for the 3 types it holds
        curs = self.connection.cursor()
        rec = curs.execute('process', [('dbopen origin', substr)])
        if rec:
            db = curs.fetchone()
            mags += [self.converter.map_origin2magnitude(db, mtype=mtype)
                     for mtype in ('ml', 'mb', 'ms') if db.get(mtype)]
        return mags

    def get_stamagnitudes(self, orid=None, evid=None):
        """
        Return list of Magnitudes from ORID

        Inputs
        ------
        orid : int of orid

        Returns
        -------
        list of Magnitude types

        Notes
        -----
        Right now, looks in 'netmag', then 'origin', and assumes anything in netmag
        is in 'origin', that may or may not be true...
        """
        stamags = []
        # TODO: try evid first
        # evid = self._evid(orid)
        # substr = 'dbsubset evid=={0}'.format(evid)
        substr = 'dbsubset orid=={0}'.format(orid)

        # 1. Check netmag table
        curs = self.connection.cursor()
        rec = curs.execute('process', [('dbopen stamag', substr, 'dbsort -r lddate')] )
        if rec:
            stamags += [self.converter.map_stamag2stationmagnitude(db) for db in curs]
            return stamags

        return stamags



    def get_phases(self, orid=None, evid=None):
        """
        Return lists of obspy Arrivals and Picks from an ORID

        Inputs
        ------
        int of ORID

        Returns : picks, arrivals
        -------
        picks    : list of Pick types
        arrivals :  list of Arrival types

        """
        cmd = ['dbopen assoc', 'dbsubset orid=={0}'.format(orid),
               'dbjoin arrival', 'dbjoin -o snetsta',
               'dbjoin -o schanloc sta chan']
        curs = self.connection.cursor()
        curs.execute('process', [cmd])
        return self.converter.convert_phases(curs)

    def extract_origin(self, orid, origin=True, magnitude=True, pick=False,
                       focalMechanism=False, anss=False):
        """
        Extract a QML Event from CSS database given an ORID
        """
        event = self.get_event(orid, anss=anss)
        if not event:
            event = self.get_event_from_origin(orid, anss=anss)

        # Should return one origin (given one ORID)
        if origin:
            _origins = self.get_origins(orid)
            if len(_origins) < 1:
                raise ValueError("No origins for ORID: {0}".format(orid))
            event['type'] = self.converter.origin_event_type(_origins[0])
            event['origin'] = _origins
        if magnitude:
            event['magnitude'] = self.get_magnitudes(orid)
<<<<<<< HEAD
            # TODO: station magnitudes!
=======
            event['stationMagnitude']= self.get_stamagnitudes(orid)

>>>>>>> 58ae48dd
        if pick:
            picks_arrivals = self.get_phases(orid)
            if origin and picks_arrivals:
                _picks, _arrivals = picks_arrivals
                event['pick'] = _picks
                try:
                    event['origin'][0]['arrival'] = _arrivals
                except Exception as e:
                    pass  # log no origin
                # TODO: more stuff -- derive from arrivals, e.g stationCount
                for o in event.get('origin', []):
                    try:
                        # o['quality'] = in case none yet???
                        o.get('quality', {}).update(
                            qml.get_quality_from_arrival(o['arrival']))
                    except Exception as e:
                        pass
        if focalMechanism:
            event['focalMechanism'] = self.get_mts(orid) + \
                self.get_focalmechs(orid)
        return event


def get_nearest_place(dsn, coords):
    """
    Return dict of QML nearest_cities given a data source and coordinates
    dsn : str of (database name of places12 schema for now)
    coords : tuple of (x, y)

    Relies on Antelope procedure calls...
    """
    compass = ('N', 'NNE', 'NE', 'ENE', 'E', 'ESE', 'SE', 'SSE',
               'S', 'SSW', 'SW', 'WSW', 'W', 'WNW', 'NW', 'NNW')
    wedge = 360./len(compass)

    with connect(dsn, row_factory=OrderedDictRow, CONVERT_NULL=True) as conn:
        coord = {'elat': coords[1], 'elon': coords[0]}
        curs = conn.cursor()
        curs.execute.lookup(table='places')
        cmd = "deg2km(distance({elat}, {elon}, lat, lon))"
        distances = [curs.execute.ex_eval(cmd.format(**coord))
                     for curs._record in range(curs.rowcount)]
        cmd = "azimuth(lat, lon, {elat}, {elon})"
        backazis = [curs.execute.ex_eval(cmd.format(**coord))
                    for curs._record in range(curs.rowcount)]
        # Find the record with the min distance
        ind = min(xrange(len(distances)), key=distances.__getitem__)
        dist = distances[ind]
        backazi = backazis[ind]
        curs.scroll(int(ind), 'absolute')
        minrec = curs.fetchone()
        shift_azi = (backazi+wedge/2) - (360 * (int(backazi+wedge/2) / 360))
        needle = compass[int(math.floor(shift_azi/wedge))]
        place_info = {'distance': dist,
                      'direction': needle,
                      'city': minrec['place'],
                      'state': minrec['state']}
        s = "{distance:0.1f} km {direction} of {city}, {state}".format(
            **place_info)
        return s


class Db2Quakeml(object):
    """
    Service to extract info from Antelope Datascope db and convert to QML
    schema. Returns a dict that can be serialized to QuakeML XML using the
    qmlutil.xml.dumps function

    """
    authority_id = "local"
    automatic_authors = []
    agency_id = "XX"
    doi = None
    etype_map = {}
    placesdb = None
    _prefmags = []

    logger = logging.getLogger()

    @property
    def preferred_magtypes(self):
        return self._prefmags

    @preferred_magtypes.setter
    def preferred_magtypes(self, mtypes):
        if isinstance(mtypes, str):
            mtypes = mtypes.split(',')
        # TODO: check isinstance iterable
        self._prefmags = mtypes

    def __init__(self, **kwargs):
        """
        Init program with config from keyword args
        """
        for k, v in kwargs.items():
            if k != "run":
                setattr(self, k, v)

        # Make Converter
        self._conv = qml.CSSToQMLConverter(
            agency=self.agency_id,
            rid_factory=qml.ResourceURIGenerator("quakeml", self.authority_id),
            utc_factory=qml.timestamp2isostr,
            etype_map=self.etype_map,
            automatic_authors=self.automatic_authors)

    def get_deleted_event(self, dsn, orid=None, evid=None, anss=False,
                          **kwargs):
        """
        Return a stub event set to "not existing"

        Notes
        -----
        Maybe not the place for this method, but best place for now
        """
        try:
            with connect(dsn) as conn:
                db = DatabaseConverter(conn, self._conv)
                ev = db.get_event(orid=orid, evid=evid, anss=anss)
            if ev is None:
                raise ValueError("Event not found")
        except Exception as e:
            ev = self._conv.map_event({'evid': evid}, anss=anss)
        finally:
            ev['type'] = "not existing"
        return ev

    def get_event(self, dsn, orid=None, evid=None, origin=True, magnitude=True,
                  pick=False, focalMechanism=False, anss=False):
        """
        Run conversion with config
        """
        # IF REGULAR EVENT, USE DATABASE
        #######################################################################
        # Make db Connection -- wrap in context
<<<<<<< HEAD
        # with connect(dsn, row_factory=OrderedDictRow, CONVERT_NULL=True) as conn: # noqa
=======
        #with connect(dsn, row_factory=OrderedDictRow, CONVERT_NULL=True) as conn:
        
>>>>>>> 58ae48dd
        with connect(dsn) as conn:
            db = DatabaseConverter(conn, self._conv)
            ev = db.extract_origin(orid, origin=origin, magnitude=magnitude,
                                   pick=pick, focalMechanism=focalMechanism,
                                   anss=anss)

        # Set preferreds. The extract method should return in reversed time
        # order, so always choosing the first origin, mag, should be an OK
        # default. Need to use an algorithm for a preferred mag type. For
        # focalmechs, should be mt solutions in reversed time order, then
        # first motions in reveresed time order. This means that a default
        # would be any latest MT, then any latest FM. Or writecustom algorithm.

        try:
            ev['preferredOriginID'] = ev['origin'][0]['@publicID']
            ev['preferredMagnitudeID'] = qml.find_preferred_mag(
                ev['magnitude'][::-1], self.preferred_magtypes)
            if ev.get('focalMechanism'):
                ev['preferredFocalMechanismID'] = \
                    ev['focalMechanism'][0]['@publicID']
        except Exception as e:
            self.logger.exception(e)

        #
        # Try the nearest places thing...
        #
        try:
            orig = ev['origin'][0]
            ncd = get_nearest_place(self.placesdb, (orig['longitude']['value'],
                                                    orig['latitude']['value']))
            ev['description'] = self._conv.description(ncd)
        except Exception as e:
            self.logger.exception(e)
            
        #f = open('workfile', 'w')    
        #json.dump(ev, f, indent=2)
        
        return ev

    def event2root(self, ev):
        """
        Add event to parameters and root, append evid to publicID
        """
        event_id = ev.get('@publicID', '').split('/', 1)[-1].replace('/', '=')
        catalog = self._conv.event_parameters(event=[ev])
        catalog['@publicID'] += "#{0}".format(event_id)
        if self.doi:
            catalog['creationInfo']['agencyURI'] = "smi:{0}".format(self.doi)
        qmlroot = self._conv.qml(event_parameters=catalog)
        return qmlroot

<|MERGE_RESOLUTION|>--- conflicted
+++ resolved
@@ -21,7 +21,6 @@
 """
 import math
 import logging
-import json
 
 from curds2.dbapi2 import connect
 from curds2.rows import OrderedDictRow
@@ -58,6 +57,9 @@
             return curs.fetchone().get('evid')
 
     def get_event(self, orid=None, evid=None, anss=False):
+        """
+        Get event from event table
+        """
         if orid and not evid:
             evid = self._evid(orid)
         cmd = ['dbopen event',
@@ -65,8 +67,8 @@
         curs = self.connection.cursor()
         rec = curs.execute('process', [cmd])
         if rec:
-            ev = curs.fetchone()
-            return self.converter.map_event(ev, anss=anss)
+            event = curs.fetchone()
+            return self.converter.map_event(event, anss=anss)
 
     def get_event_from_origin(self, orid=None, anss=False):
         """
@@ -76,8 +78,8 @@
         curs = self.connection.cursor()
         rec = curs.execute('process', [cmd])
         if rec:
-            ev = curs.fetchone()
-            return self.converter.map_event(ev, anss=anss)
+            event = curs.fetchone()
+            return self.converter.map_event(event, anss=anss)
 
     def get_focalmechs(self, orid=None):
         """
@@ -140,6 +142,7 @@
         return self.converter.convert_origins(curs)
 
     def get_magnitudes(self, orid=None, evid=None):
+        # pylint: disable=unused-argument
         """
         Return list of Magnitudes from ORID
 
@@ -180,6 +183,7 @@
         return mags
 
     def get_stamagnitudes(self, orid=None, evid=None):
+        # pylint: disable=unused-argument
         """
         Return list of Magnitudes from ORID
 
@@ -193,8 +197,8 @@
 
         Notes
         -----
-        Right now, looks in 'netmag', then 'origin', and assumes anything in netmag
-        is in 'origin', that may or may not be true...
+        Right now, looks in 'netmag', then 'origin', and assumes anything in
+        netmag is in 'origin', that may or may not be true...
         """
         stamags = []
         # TODO: try evid first
@@ -204,16 +208,17 @@
 
         # 1. Check netmag table
         curs = self.connection.cursor()
-        rec = curs.execute('process', [('dbopen stamag', substr, 'dbsort -r lddate')] )
-        if rec:
-            stamags += [self.converter.map_stamag2stationmagnitude(db) for db in curs]
+        rec = curs.execute('process', [('dbopen stamag', substr,
+                                        'dbsort -r lddate')])
+        if rec:
+            stamags += [self.converter.map_stamag2stationmagnitude(db)
+                        for db in curs]
             return stamags
 
         return stamags
 
-
-
     def get_phases(self, orid=None, evid=None):
+        # pylint: disable=unused-argument
         """
         Return lists of obspy Arrivals and Picks from an ORID
 
@@ -235,7 +240,8 @@
         return self.converter.convert_phases(curs)
 
     def extract_origin(self, orid, origin=True, magnitude=True, pick=False,
-                       focalMechanism=False, anss=False):
+                       focal_mechanism=False, anss=False):
+        # pylint: disable=too-many-arguments
         """
         Extract a QML Event from CSS database given an ORID
         """
@@ -252,12 +258,8 @@
             event['origin'] = _origins
         if magnitude:
             event['magnitude'] = self.get_magnitudes(orid)
-<<<<<<< HEAD
-            # TODO: station magnitudes!
-=======
-            event['stationMagnitude']= self.get_stamagnitudes(orid)
-
->>>>>>> 58ae48dd
+            event['stationMagnitude'] = self.get_stamagnitudes(orid)
+
         if pick:
             picks_arrivals = self.get_phases(orid)
             if origin and picks_arrivals:
@@ -265,23 +267,24 @@
                 event['pick'] = _picks
                 try:
                     event['origin'][0]['arrival'] = _arrivals
-                except Exception as e:
+                except Exception as ex:
                     pass  # log no origin
                 # TODO: more stuff -- derive from arrivals, e.g stationCount
-                for o in event.get('origin', []):
+                for origin in event.get('origin', []):
                     try:
                         # o['quality'] = in case none yet???
-                        o.get('quality', {}).update(
-                            qml.get_quality_from_arrival(o['arrival']))
-                    except Exception as e:
+                        origin.get('quality', {}).update(
+                            qml.get_quality_from_arrival(origin['arrival']))
+                    except Exception as ex:
                         pass
-        if focalMechanism:
+        if focal_mechanism:
             event['focalMechanism'] = self.get_mts(orid) + \
                 self.get_focalmechs(orid)
         return event
 
 
 def get_nearest_place(dsn, coords):
+    # pylint: disable=too-many-locals
     """
     Return dict of QML nearest_cities given a data source and coordinates
     dsn : str of (database name of places12 schema for now)
@@ -315,9 +318,9 @@
                       'direction': needle,
                       'city': minrec['place'],
                       'state': minrec['state']}
-        s = "{distance:0.1f} km {direction} of {city}, {state}".format(
+        string = "{distance:0.1f} km {direction} of {city}, {state}".format(
             **place_info)
-        return s
+        return string
 
 
 class Db2Quakeml(object):
@@ -327,18 +330,15 @@
     qmlutil.xml.dumps function
 
     """
-    authority_id = "local"
-    automatic_authors = []
-    agency_id = "XX"
-    doi = None
-    etype_map = {}
-    placesdb = None
     _prefmags = []
 
     logger = logging.getLogger()
 
     @property
     def preferred_magtypes(self):
+        """
+        Public access to private property.
+        """
         return self._prefmags
 
     @preferred_magtypes.setter
@@ -348,24 +348,28 @@
         # TODO: check isinstance iterable
         self._prefmags = mtypes
 
-    def __init__(self, **kwargs):
-        """
-        Init program with config from keyword args
-        """
-        for k, v in kwargs.items():
-            if k != "run":
-                setattr(self, k, v)
+    def __init__(self, doi=None, authority_id="local", agency_id="XX",
+                 automatic_authors=[], etype_map={}, placesdb=None, **kwargs):
+        """
+        Initialize converter with config from keyword args
+        """
+        self.doi = doi
+        self.placesdb = placesdb
+
+        for attribute, value in kwargs.items():
+            if attribute != "run":
+                setattr(self, attribute, value)
 
         # Make Converter
         self._conv = qml.CSSToQMLConverter(
-            agency=self.agency_id,
-            rid_factory=qml.ResourceURIGenerator("quakeml", self.authority_id),
+            agency=agency_id,
+            rid_factory=qml.ResourceURIGenerator("quakeml", authority_id),
             utc_factory=qml.timestamp2isostr,
-            etype_map=self.etype_map,
-            automatic_authors=self.automatic_authors)
-
-    def get_deleted_event(self, dsn, orid=None, evid=None, anss=False,
-                          **kwargs):
+            etype_map=etype_map,
+            doi=self.doi,
+            automatic_authors=automatic_authors)
+
+    def get_deleted_event(self, dsn, orid=None, evid=None, anss=False):
         """
         Return a stub event set to "not existing"
 
@@ -376,34 +380,34 @@
         try:
             with connect(dsn) as conn:
                 db = DatabaseConverter(conn, self._conv)
-                ev = db.get_event(orid=orid, evid=evid, anss=anss)
-            if ev is None:
+                event = db.get_event(orid=orid, evid=evid, anss=anss)
+            if event is None:
                 raise ValueError("Event not found")
-        except Exception as e:
-            ev = self._conv.map_event({'evid': evid}, anss=anss)
+        except Exception as ex:
+            event = self._conv.map_event({'evid': evid}, anss=anss)
         finally:
-            ev['type'] = "not existing"
-        return ev
+            event['type'] = "not existing"
+        return event
 
     def get_event(self, dsn, orid=None, evid=None, origin=True, magnitude=True,
-                  pick=False, focalMechanism=False, anss=False):
+                  pick=False, focal_mechanism=False, anss=False):
+        # pylint: disable=unused-argument, too-many-arguments
+
         """
         Run conversion with config
         """
         # IF REGULAR EVENT, USE DATABASE
         #######################################################################
         # Make db Connection -- wrap in context
-<<<<<<< HEAD
-        # with connect(dsn, row_factory=OrderedDictRow, CONVERT_NULL=True) as conn: # noqa
-=======
-        #with connect(dsn, row_factory=OrderedDictRow, CONVERT_NULL=True) as conn:
-        
->>>>>>> 58ae48dd
+        # with connect(dsn, row_factory=OrderedDictRow,
+        #              CONVERT_NULL=True) as conn:
+
         with connect(dsn) as conn:
             db = DatabaseConverter(conn, self._conv)
-            ev = db.extract_origin(orid, origin=origin, magnitude=magnitude,
-                                   pick=pick, focalMechanism=focalMechanism,
-                                   anss=anss)
+            event = db.extract_origin(orid, origin=origin,
+                                      magnitude=magnitude, pick=pick,
+                                      focal_mechanism=focal_mechanism,
+                                      anss=anss)
 
         # Set preferreds. The extract method should return in reversed time
         # order, so always choosing the first origin, mag, should be an OK
@@ -413,40 +417,36 @@
         # would be any latest MT, then any latest FM. Or writecustom algorithm.
 
         try:
-            ev['preferredOriginID'] = ev['origin'][0]['@publicID']
-            ev['preferredMagnitudeID'] = qml.find_preferred_mag(
-                ev['magnitude'][::-1], self.preferred_magtypes)
-            if ev.get('focalMechanism'):
-                ev['preferredFocalMechanismID'] = \
-                    ev['focalMechanism'][0]['@publicID']
-        except Exception as e:
-            self.logger.exception(e)
+            event['preferredOriginID'] = event['origin'][0]['@publicID']
+            event['preferredMagnitudeID'] = qml.find_preferred_mag(
+                event['magnitude'][::-1], self.preferred_magtypes)
+            if event.get('focalMechanism'):
+                event['preferredFocalMechanismID'] = \
+                    event['focalMechanism'][0]['@publicID']
+        except Exception as ex:
+            self.logger.exception(ex)
 
         #
         # Try the nearest places thing...
         #
         try:
-            orig = ev['origin'][0]
+            orig = event['origin'][0]
             ncd = get_nearest_place(self.placesdb, (orig['longitude']['value'],
                                                     orig['latitude']['value']))
-            ev['description'] = self._conv.description(ncd)
-        except Exception as e:
-            self.logger.exception(e)
-            
-        #f = open('workfile', 'w')    
-        #json.dump(ev, f, indent=2)
-        
-        return ev
-
-    def event2root(self, ev):
+            event['description'] = self._conv.description(ncd)
+        except Exception as ex:
+            self.logger.exception(ex)
+
+        return event
+
+    def event2root(self, event):
         """
         Add event to parameters and root, append evid to publicID
         """
-        event_id = ev.get('@publicID', '').split('/', 1)[-1].replace('/', '=')
-        catalog = self._conv.event_parameters(event=[ev])
+        event_id = event.get('@publicID', '').split('/', 1)[-1].replace('/', '=')
+        catalog = self._conv.event_parameters(event=[event])
         catalog['@publicID'] += "#{0}".format(event_id)
         if self.doi:
             catalog['creationInfo']['agencyURI'] = "smi:{0}".format(self.doi)
         qmlroot = self._conv.qml(event_parameters=catalog)
-        return qmlroot
-
+        return qmlroot